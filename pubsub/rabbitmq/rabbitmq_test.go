--- conflicted
+++ resolved
@@ -1,11 +1,8 @@
 package rabbitmq
 
 import (
-<<<<<<< HEAD
 	"context"
-=======
 	"errors"
->>>>>>> 87933ad4
 	"testing"
 
 	"github.com/dapr/components-contrib/pubsub"
@@ -111,16 +108,12 @@
 	assert.Equal(t, 1, broker.connectCount)
 	assert.Equal(t, 0, broker.closeCount)
 
-<<<<<<< HEAD
-	fakeHandler := func(ctx context.Context, msg *pubsub.NewMessage) error {
-=======
 	topic := "othertopic"
 
 	messageCount := 0
 	lastMessage := ""
 	processed := make(chan bool)
-	handler := func(msg *pubsub.NewMessage) error {
->>>>>>> 87933ad4
+	handler := func(ctx context.Context, msg *pubsub.NewMessage) error {
 		messageCount++
 		lastMessage = string(msg.Data)
 		processed <- true
