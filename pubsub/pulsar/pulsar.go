/*
Copyright 2021 The Dapr Authors
Licensed under the Apache License, Version 2.0 (the "License");
you may not use this file except in compliance with the License.
You may obtain a copy of the License at
    http://www.apache.org/licenses/LICENSE-2.0
Unless required by applicable law or agreed to in writing, software
distributed under the License is distributed on an "AS IS" BASIS,
WITHOUT WARRANTIES OR CONDITIONS OF ANY KIND, either express or implied.
See the License for the specific language governing permissions and
limitations under the License.
*/

package pulsar

import (
	"context"
	"errors"
	"fmt"
	"strconv"
	"strings"
	"time"

	"github.com/apache/pulsar-client-go/pulsar"
	lru "github.com/hashicorp/golang-lru"

	"github.com/dapr/components-contrib/pubsub"
	"github.com/dapr/kit/logger"
	"github.com/dapr/kit/retry"
)

const (
<<<<<<< HEAD
	host            = "host"
	enableTLS       = "enableTLS"
	deliverAt       = "deliverAt"
	deliverAfter    = "deliverAfter"
	disableBatching = "disableBatching"
	tenant          = "tenant"
	namespace       = "namespace"
	persistent      = "persistent"
=======
	host         = "host"
	consumerID   = "consumerID"
	enableTLS    = "enableTLS"
	deliverAt    = "deliverAt"
	deliverAfter = "deliverAfter"
	tenant       = "tenant"
	namespace    = "namespace"
	persistent   = "persistent"
>>>>>>> 6e4139c7

	defaultTenant     = "public"
	defaultNamespace  = "default"
	cachedNumProducer = 10
	pulsarPrefix      = "pulsar://"
	pulsarToken       = "token"
	// topicFormat is the format for pulsar, which have a well-defined structure: {persistent|non-persistent}://tenant/namespace/topic,
	// see https://pulsar.apache.org/docs/en/concepts-messaging/#topics for details.
	topicFormat      = "%s://%s/%s/%s"
	persistentStr    = "persistent"
	nonPersistentStr = "non-persistent"
)

type Pulsar struct {
	logger   logger.Logger
	client   pulsar.Client
	metadata pulsarMetadata

	ctx           context.Context
	cancel        context.CancelFunc
	backOffConfig retry.Config
	cache         *lru.Cache
}

func NewPulsar(l logger.Logger) pubsub.PubSub {
	return &Pulsar{logger: l}
}

func parsePulsarMetadata(meta pubsub.Metadata) (*pulsarMetadata, error) {
	m := pulsarMetadata{Persistent: true, Tenant: defaultTenant, Namespace: defaultNamespace}
	m.ConsumerID = meta.Properties[consumerID]

	if val, ok := meta.Properties[host]; ok && val != "" {
		m.Host = val
	} else {
		return nil, errors.New("pulsar error: missing pulsar host")
	}
	if val, ok := meta.Properties[enableTLS]; ok && val != "" {
		tls, err := strconv.ParseBool(val)
		if err != nil {
			return nil, errors.New("pulsar error: invalid value for enableTLS")
		}
		m.EnableTLS = tls
	}
	// DisableBatching is defaultly batching.
	m.DisableBatching = false
	if val, ok := meta.Properties[disableBatching]; ok {
		disableBatching, err := strconv.ParseBool(val)
		if err != nil {
			return nil, errors.New("pulsar error: invalid value for disableBatching")
		}
		m.DisableBatching = disableBatching
	}

	if val, ok := meta.Properties[persistent]; ok && val != "" {
		per, err := strconv.ParseBool(val)
		if err != nil {
			return nil, errors.New("pulsar error: invalid value for persistent")
		}
		m.Persistent = per
	}
	if val, ok := meta.Properties[tenant]; ok && val != "" {
		m.Tenant = val
	}
	if val, ok := meta.Properties[namespace]; ok && val != "" {
		m.Namespace = val
	}
	if val, ok := meta.Properties[pulsarToken]; ok && val != "" {
		m.Token = val
	}

	return &m, nil
}

func (p *Pulsar) Init(metadata pubsub.Metadata) error {
	m, err := parsePulsarMetadata(metadata)
	if err != nil {
		return err
	}
	pulsarURL := m.Host
	if !strings.HasPrefix(m.Host, "http://") &&
		!strings.HasPrefix(m.Host, "https://") {
		pulsarURL = fmt.Sprintf("%s%s", pulsarPrefix, m.Host)
	}
	options := pulsar.ClientOptions{
		URL:                        pulsarURL,
		OperationTimeout:           30 * time.Second,
		ConnectionTimeout:          30 * time.Second,
		TLSAllowInsecureConnection: !m.EnableTLS,
	}
	if m.Token != "" {
		options.Authentication = pulsar.NewAuthenticationToken(m.Token)
	}
	client, err := pulsar.NewClient(options)
	if err != nil {
		return fmt.Errorf("could not instantiate pulsar client: %v", err)
	}

	// initialize lru cache with size 10
	// TODO: make this number configurable in pulsar metadata
	c, err := lru.NewWithEvict(cachedNumProducer, func(k interface{}, v interface{}) {
		producer := v.(pulsar.Producer)
		if producer != nil {
			producer.Close()
		}
	})
	if err != nil {
		return fmt.Errorf("could not initialize pulsar lru cache for publisher")
	}
	p.cache = c
	defer p.cache.Purge()

	p.ctx, p.cancel = context.WithCancel(context.Background())

	p.client = client
	p.metadata = *m

	// Default retry configuration is used if no
	// backOff properties are set.
	if err := retry.DecodeConfigWithPrefix(
		&p.backOffConfig,
		metadata.Properties,
		"backOff"); err != nil {
		return err
	}

	return nil
}

func (p *Pulsar) Publish(req *pubsub.PublishRequest) error {
	var (
		producer pulsar.Producer
		msg      *pulsar.ProducerMessage
		err      error
	)
	topic := p.formatTopic(req.Topic)
	cache, _ := p.cache.Get(topic)
	if cache == nil {
		p.logger.Debugf("creating producer for topic %s, full topic name in pulsar is %s", req.Topic, topic)
		producer, err = p.client.CreateProducer(pulsar.ProducerOptions{
			Topic:           req.Topic,
			DisableBatching: p.metadata.DisableBatching,
		})
		if err != nil {
			return err
		}

		p.cache.Add(topic, producer)
	} else {
		producer = cache.(pulsar.Producer)
	}

	msg, err = parsePublishMetadata(req)
	if err != nil {
		return err
	}
	if _, err = producer.Send(context.Background(), msg); err != nil {
		return err
	}

	return nil
}

// parsePublishMetadata parse publish metadata.
func parsePublishMetadata(req *pubsub.PublishRequest) (
	msg *pulsar.ProducerMessage, err error) {
	msg = &pulsar.ProducerMessage{
		Payload: req.Data,
	}
	if val, ok := req.Metadata[deliverAt]; ok {
		msg.DeliverAt, err = time.Parse(time.RFC3339, val)
		if err != nil {
			return nil, err
		}
	}
	if val, ok := req.Metadata[deliverAfter]; ok {
		msg.DeliverAfter, err = time.ParseDuration(val)
		if err != nil {
			return nil, err
		}
	}

	return
}

func (p *Pulsar) Subscribe(req pubsub.SubscribeRequest, handler pubsub.Handler) error {
	channel := make(chan pulsar.ConsumerMessage, 100)

	topic := p.formatTopic(req.Topic)
	options := pulsar.ConsumerOptions{
		Topic:            topic,
		SubscriptionName: p.metadata.ConsumerID,
		Type:             pulsar.Shared,
		MessageChannel:   channel,
	}

	consumer, err := p.client.Subscribe(options)
	if err != nil {
		p.logger.Debugf("Could not subscribe to %s, full topic name in pulsar is %s", req.Topic, topic)

		return err
	}

	go p.listenMessage(req.Topic, consumer, handler)

	return nil
}

func (p *Pulsar) listenMessage(originTopic string, consumer pulsar.Consumer, handler pubsub.Handler) {
	defer consumer.Close()

	for {
		select {
		case msg := <-consumer.Chan():
			if err := p.handleMessage(originTopic, msg, handler); err != nil && !errors.Is(err, context.Canceled) {
				p.logger.Errorf("Error processing message and retries are exhausted: %s/%#v [key=%s]. Closing consumer.", msg.Topic(), msg.ID(), msg.Key())

				return
			}

		case <-p.ctx.Done():
			// Handle the component being closed
			return
		}
	}
}

func (p *Pulsar) handleMessage(originTopic string, msg pulsar.ConsumerMessage, handler pubsub.Handler) error {
	pubsubMsg := pubsub.NewMessage{
		Data:     msg.Payload(),
		Topic:    originTopic,
		Metadata: msg.Properties(),
	}

	b := p.backOffConfig.NewBackOffWithContext(p.ctx)

	return retry.NotifyRecover(func() error {
		p.logger.Debugf("Processing Pulsar message %s/%#v", msg.Topic(), msg.ID())
		err := handler(p.ctx, &pubsubMsg)
		if err == nil {
			msg.Ack(msg.Message)
		}

		return err
	}, b, func(err error, d time.Duration) {
		p.logger.Errorf("Error processing Pulsar message: %s/%#v [key=%s]. Retrying...", msg.Topic(), msg.ID(), msg.Key())
	}, func() {
		p.logger.Infof("Successfully processed Pulsar message after it previously failed: %s/%#v [key=%s]", msg.Topic(), msg.ID(), msg.Key())
	})
}

func (p *Pulsar) Close() error {
	p.cancel()
	for _, k := range p.cache.Keys() {
		producer, _ := p.cache.Peek(k)
		if producer != nil {
			p.logger.Debugf("closing producer for topic %s", k)
			producer.(pulsar.Producer).Close()
		}
	}
	p.client.Close()

	return nil
}

func (p *Pulsar) Features() []pubsub.Feature {
	return nil
}

// formatTopic formats the topic into pulsar's structure with tenant and namespace.
func (p *Pulsar) formatTopic(topic string) string {
	persist := persistentStr
	if !p.metadata.Persistent {
		persist = nonPersistentStr
	}
	return fmt.Sprintf(topicFormat, persist, p.metadata.Tenant, p.metadata.Namespace, topic)
}<|MERGE_RESOLUTION|>--- conflicted
+++ resolved
@@ -30,8 +30,8 @@
 )
 
 const (
-<<<<<<< HEAD
 	host            = "host"
+	consumerID      = "consumerID"
 	enableTLS       = "enableTLS"
 	deliverAt       = "deliverAt"
 	deliverAfter    = "deliverAfter"
@@ -39,16 +39,6 @@
 	tenant          = "tenant"
 	namespace       = "namespace"
 	persistent      = "persistent"
-=======
-	host         = "host"
-	consumerID   = "consumerID"
-	enableTLS    = "enableTLS"
-	deliverAt    = "deliverAt"
-	deliverAfter = "deliverAfter"
-	tenant       = "tenant"
-	namespace    = "namespace"
-	persistent   = "persistent"
->>>>>>> 6e4139c7
 
 	defaultTenant     = "public"
 	defaultNamespace  = "default"
