// ------------------------------------------------------------
// Copyright (c) Microsoft Corporation.
// Licensed under the MIT License.
// ------------------------------------------------------------

package servicebus

import (
	"context"
	"fmt"
	"strconv"
	"time"

	azservicebus "github.com/Azure/azure-service-bus-go"
	"github.com/dapr/components-contrib/pubsub"
	"github.com/dapr/dapr/pkg/logger"
)

const (
	// Keys
	connectionString               = "connectionString"
	consumerID                     = "consumerID"
	maxDeliveryCount               = "maxDeliveryCount"
	timeoutInSec                   = "timeoutInSec"
	lockDurationInSec              = "lockDurationInSec"
	lockRenewalInSec               = "lockRenewalInSec"
	defaultMessageTimeToLiveInSec  = "defaultMessageTimeToLiveInSec"
	autoDeleteOnIdleInSec          = "autoDeleteOnIdleInSec"
	disableEntityManagement        = "disableEntityManagement"
	maxConcurrentHandlers          = "maxConcurrentHandlers"
	handlerTimeoutInSec            = "handlerTimeoutInSec"
	prefetchCount                  = "prefetchCount"
	maxActiveMessages              = "maxActiveMessages"
	maxActiveMessagesRecoveryInSec = "maxActiveMessagesRecoveryInSec"
	errorMessagePrefix             = "azure service bus error:"

	// Defaults
	defaultTimeoutInSec        = 60
	defaultHandlerTimeoutInSec = 60
	defaultLockRenewalInSec    = 20
	// ASB Messages can be up to 256Kb. 10000 messages at this size would roughly use 2.56Gb.
	// We should change this if performance testing suggests a more sensible default.
	defaultMaxActiveMessages              = 10000
	defaultMaxActiveMessagesRecoveryInSec = 2
	defaultDisableEntityManagement        = false

	maxReconnAttempts       = 10
	connectionRecoveryInSec = 2
)

type handle = struct{}

type azureServiceBus struct {
	metadata     metadata
	namespace    *azservicebus.Namespace
	topicManager *azservicebus.TopicManager
	logger       logger.Logger
}

// NewAzureServiceBus returns a new Azure ServiceBus pub-sub implementation
func NewAzureServiceBus(logger logger.Logger) pubsub.PubSub {
	return &azureServiceBus{
		logger: logger,
	}
}

func parseAzureServiceBusMetadata(meta pubsub.Metadata) (metadata, error) {
	m := metadata{}

	/* Required configuration settings - no defaults */
	if val, ok := meta.Properties[connectionString]; ok && val != "" {
		m.ConnectionString = val
	} else {
		return m, fmt.Errorf("%s missing connection string", errorMessagePrefix)
	}

	if val, ok := meta.Properties[consumerID]; ok && val != "" {
		m.ConsumerID = val
	} else {
		return m, fmt.Errorf("%s missing consumerID", errorMessagePrefix)
	}

	/* Optional configuration settings - defaults will be set by the client */
	m.TimeoutInSec = defaultTimeoutInSec
	if val, ok := meta.Properties[timeoutInSec]; ok && val != "" {
		var err error
		m.TimeoutInSec, err = strconv.Atoi(val)
		if err != nil {
			return m, fmt.Errorf("%s invalid timeoutInSec %s, %s", errorMessagePrefix, val, err)
		}
	}

	m.DisableEntityManagement = defaultDisableEntityManagement
	if val, ok := meta.Properties[disableEntityManagement]; ok && val != "" {
		var err error
		m.DisableEntityManagement, err = strconv.ParseBool(val)
		if err != nil {
			return m, fmt.Errorf("%s invalid disableEntityManagement %s, %s", errorMessagePrefix, val, err)
		}
	}

	m.HandlerTimeoutInSec = defaultHandlerTimeoutInSec
	if val, ok := meta.Properties[handlerTimeoutInSec]; ok && val != "" {
		var err error
		m.HandlerTimeoutInSec, err = strconv.Atoi(val)
		if err != nil {
			return m, fmt.Errorf("%s invalid handlerTimeoutInSec %s, %s", errorMessagePrefix, val, err)
		}
	}

	m.LockRenewalInSec = defaultLockRenewalInSec
	if val, ok := meta.Properties[lockRenewalInSec]; ok && val != "" {
		var err error
		m.LockRenewalInSec, err = strconv.Atoi(val)
		if err != nil {
			return m, fmt.Errorf("%s invalid lockRenewalInSec %s, %s", errorMessagePrefix, val, err)
		}
	}

	m.MaxActiveMessages = defaultMaxActiveMessages
	if val, ok := meta.Properties[maxActiveMessages]; ok && val != "" {
		var err error
		m.MaxActiveMessages, err = strconv.Atoi(val)
		if err != nil {
			return m, fmt.Errorf("%s invalid maxActiveMessages %s, %s", errorMessagePrefix, val, err)
		}
	}

	m.MaxActiveMessagesRecoveryInSec = defaultMaxActiveMessagesRecoveryInSec
	if val, ok := meta.Properties[maxActiveMessagesRecoveryInSec]; ok && val != "" {
		var err error
		m.MaxActiveMessagesRecoveryInSec, err = strconv.Atoi(val)
		if err != nil {
			return m, fmt.Errorf("%s invalid recoveryInSec %s, %s", errorMessagePrefix, val, err)
		}
	}

	/* Nullable configuration settings - defaults will be set by the server */
	if val, ok := meta.Properties[maxDeliveryCount]; ok && val != "" {
		valAsInt, err := strconv.Atoi(val)
		if err != nil {
			return m, fmt.Errorf("%s invalid maxDeliveryCount %s, %s", errorMessagePrefix, val, err)
		}
		m.MaxDeliveryCount = &valAsInt
	}

	if val, ok := meta.Properties[lockDurationInSec]; ok && val != "" {
		valAsInt, err := strconv.Atoi(val)
		if err != nil {
			return m, fmt.Errorf("%s invalid lockDurationInSec %s, %s", errorMessagePrefix, val, err)
		}
		m.LockDurationInSec = &valAsInt
	}

	if val, ok := meta.Properties[defaultMessageTimeToLiveInSec]; ok && val != "" {
		valAsInt, err := strconv.Atoi(val)
		if err != nil {
			return m, fmt.Errorf("%s invalid defaultMessageTimeToLiveInSec %s, %s", errorMessagePrefix, val, err)
		}
		m.DefaultMessageTimeToLiveInSec = &valAsInt
	}

	if val, ok := meta.Properties[autoDeleteOnIdleInSec]; ok && val != "" {
		valAsInt, err := strconv.Atoi(val)
		if err != nil {
			return m, fmt.Errorf("%s invalid autoDeleteOnIdleInSecKey %s, %s", errorMessagePrefix, val, err)
		}
		m.AutoDeleteOnIdleInSec = &valAsInt
	}

	if val, ok := meta.Properties[maxConcurrentHandlers]; ok && val != "" {
		var err error
		valAsInt, err := strconv.Atoi(val)
		if err != nil {
			return m, fmt.Errorf("%s invalid maxConcurrentHandlers %s, %s", errorMessagePrefix, val, err)
		}
		m.MaxConcurrentHandlers = &valAsInt
	}

	if val, ok := meta.Properties[prefetchCount]; ok && val != "" {
		var err error
		valAsInt, err := strconv.Atoi(val)
		if err != nil {
			return m, fmt.Errorf("%s invalid prefetchCount %s, %s", errorMessagePrefix, val, err)
		}
		m.PrefetchCount = &valAsInt
	}

	return m, nil
}

func (a *azureServiceBus) Init(metadata pubsub.Metadata) error {
	m, err := parseAzureServiceBusMetadata(metadata)
	if err != nil {
		return err
	}

	a.metadata = m
	a.namespace, err = azservicebus.NewNamespace(azservicebus.NamespaceWithConnectionString(a.metadata.ConnectionString))
	if err != nil {
		return err
	}

	a.topicManager = a.namespace.NewTopicManager()
	return nil
}

func (a *azureServiceBus) Publish(req *pubsub.PublishRequest) error {
	if !a.metadata.DisableEntityManagement {
		err := a.ensureTopic(req.Topic)
		if err != nil {
			return err
		}
	}

	sender, err := a.namespace.NewTopic(req.Topic)
	if err != nil {
		return err
	}
	defer sender.Close(context.Background())

	ctx, cancel := context.WithTimeout(context.Background(), time.Second*time.Duration(a.metadata.TimeoutInSec))
	defer cancel()

	err = sender.Send(ctx, azservicebus.NewMessage(req.Data))
	if err != nil {
		return err
	}
	return nil
}

<<<<<<< HEAD
func (a *azureServiceBus) Subscribe(req pubsub.SubscribeRequest, handler pubsub.Handler) error {
=======
func (a *azureServiceBus) Subscribe(req pubsub.SubscribeRequest, appHandler func(msg *pubsub.NewMessage) error) error {
>>>>>>> 4b2252b0
	subID := a.metadata.ConsumerID
	if !a.metadata.DisableEntityManagement {
		err := a.ensureSubscription(subID, req.Topic)
		if err != nil {
			return err
		}
	}

<<<<<<< HEAD
	asbHandler := azservicebus.HandlerFunc(a.getHandlerFunc(req.Topic, handler))
	go a.handleSubscriptionMessages(req.Topic, sub, asbHandler)

	return nil
}

func (a *azureServiceBus) getHandlerFunc(topic string, handler pubsub.Handler) func(ctx context.Context, message *azservicebus.Message) error {
	return func(ctx context.Context, message *azservicebus.Message) error {
		msg := &pubsub.NewMessage{
			Data:  message.Data,
			Topic: topic,
		}

		a.logger.Debugf("Calling app's handler for message %s", message.ID)
		err := handler(ctx, msg)
		if err != nil {
			a.logger.Debugf("Error in app's handler: %+v", err)
			return a.abandonMessage(ctx, message)
		}
		return a.completeMessage(ctx, message)
	}
}

func (a *azureServiceBus) handleSubscriptionMessages(topic string, sub *azservicebus.Subscription, asbHandler azservicebus.HandlerFunc) {
	// Limiting the number of concurrent handlers will throttle
	// how many messages are processed concurrently.
	limitConcurrentHandlers := a.metadata.MaxConcurrentHandlers != nil
	var handles chan handle
	if limitConcurrentHandlers {
		a.logger.Debugf("Limited to %d message handler(s)", *a.metadata.MaxConcurrentHandlers)
		handles = make(chan handle, *a.metadata.MaxConcurrentHandlers)
		for i := 0; i < *a.metadata.MaxConcurrentHandlers; i++ {
			handles <- handle{}
		}
		defer close(handles)
	}
=======
	go func() {
		// Limit the number of attempted reconnects we make
		reconnAttempts := make(chan struct{}, maxReconnAttempts)
		for i := 0; i < maxReconnAttempts; i++ {
			reconnAttempts <- struct{}{}
		}
>>>>>>> 4b2252b0

		// len(reconnAttempts) should be considered stale but we can afford a little error here
		readAttemptsStale := func() int { return len(reconnAttempts) }

		// Periodically refill the reconnect attempts channel to avoid
		// exhausting all the refill attempts due to intermittent issues
		// ocurring over a longer period of time.
		reconnCtx, reconnCancel := context.WithCancel(context.TODO())
		defer reconnCancel()
		go func() {
<<<<<<< HEAD
			if limitConcurrentHandlers {
				a.logger.Debugf("Attempting to take message handle...")
				<-handles // Take or wait on a free handle before getting a new message
				a.logger.Debugf("Taken message handle")

				defer func() {
					a.logger.Debugf("Releasing message handle...")
					handles <- handle{} // Release a handle
					a.logger.Debugf("Released message handle")
				}()
			}

			ctx, cancel := context.WithTimeout(context.Background(), time.Second*time.Duration(a.metadata.HandlerTimeoutInSec))
			defer cancel()

			a.logger.Debugf("Handling message %s", msg.ID)
			err := asbHandler(ctx, msg)
			if err != nil {
				a.logger.Errorf("%s error handling message %s from topic '%s', %s", errorMessagePrefix, msg.ID, topic, err)
=======
			for {
				select {
				case <-reconnCtx.Done():
					a.logger.Debugf("Reconnect context for topic %s is done", req.Topic)
					return
				case <-time.After(2 * time.Minute):
					attempts := readAttemptsStale()
					if attempts < maxReconnAttempts {
						reconnAttempts <- struct{}{}
					}
					a.logger.Debugf("Number of reconnect attempts remaining for topic %s: %d", req.Topic, attempts)
				}
>>>>>>> 4b2252b0
			}
		}()

		// Reconnect loop
		for {
			topic, err := a.namespace.NewTopic(req.Topic)
			if err != nil {
				a.logger.Errorf("%s could not instantiate topic %s, %s", errorMessagePrefix, req.Topic, err)
				return
			}

			var opts []azservicebus.SubscriptionOption
			if a.metadata.PrefetchCount != nil {
				opts = append(opts, azservicebus.SubscriptionWithPrefetchCount(uint32(*a.metadata.PrefetchCount)))
			}
			subEntity, err := topic.NewSubscription(subID, opts...)
			if err != nil {
				a.logger.Errorf("%s could not instantiate subscription %s for topic %s", errorMessagePrefix, subID, req.Topic)
				return
			}
			sub := newSubscription(req.Topic, subEntity, a.metadata.MaxConcurrentHandlers, a.logger)

			// ReceiveAndBlock will only return with an error
			// that it cannot handle internally. The subscription
			// connection is closed when this method returns.
			// If that occurs, we will log the error and attempt
			// to re-establish the subscription connection until
			// we exhaust the number of reconnect attempts.
			ctx, cancel := context.WithCancel(context.Background())
			innerErr := sub.ReceiveAndBlock(ctx,
				appHandler,
				a.metadata.LockRenewalInSec,
				a.metadata.HandlerTimeoutInSec,
				a.metadata.TimeoutInSec,
				a.metadata.MaxActiveMessages,
				a.metadata.MaxActiveMessagesRecoveryInSec)
			if innerErr != nil {
				a.logger.Error(innerErr)
			}
			cancel() // Cancel receive context

			attempts := readAttemptsStale()
			if attempts == 0 {
				a.logger.Errorf("Subscription to topic %s lost connection, unable to recover after %d attempts", sub.topic, maxReconnAttempts)
				return
			}

			a.logger.Warnf("Subscription to topic %s lost connection, attempting to reconnect... [%d/%d]", sub.topic, maxReconnAttempts-attempts, maxReconnAttempts)
			time.Sleep(time.Second * connectionRecoveryInSec)
			<-reconnAttempts
		}
	}()

	return nil
}

func (a *azureServiceBus) ensureTopic(topic string) error {
	entity, err := a.getTopicEntity(topic)
	if err != nil {
		return err
	}

	if entity == nil {
		err = a.createTopicEntity(topic)
		if err != nil {
			return err
		}
	}
	return nil
}

func (a *azureServiceBus) ensureSubscription(name string, topic string) error {
	err := a.ensureTopic(topic)
	if err != nil {
		return err
	}

	subManager, err := a.namespace.NewSubscriptionManager(topic)
	if err != nil {
		return err
	}

	entity, err := a.getSubscriptionEntity(subManager, topic, name)
	if err != nil {
		return err
	}

	if entity == nil {
		err = a.createSubscriptionEntity(subManager, topic, name)
		if err != nil {
			return err
		}
	}
	return nil
}

func (a *azureServiceBus) getTopicEntity(topic string) (*azservicebus.TopicEntity, error) {
	ctx, cancel := context.WithTimeout(context.Background(), time.Second*time.Duration(a.metadata.TimeoutInSec))
	defer cancel()

	if a.topicManager == nil {
		return nil, fmt.Errorf("%s init() has not been called", errorMessagePrefix)
	}
	topicEntity, err := a.topicManager.Get(ctx, topic)
	if err != nil && !azservicebus.IsErrNotFound(err) {
		return nil, fmt.Errorf("%s could not get topic %s, %s", errorMessagePrefix, topic, err)
	}
	return topicEntity, nil
}

func (a *azureServiceBus) createTopicEntity(topic string) error {
	ctx, cancel := context.WithTimeout(context.Background(), time.Second*time.Duration(a.metadata.TimeoutInSec))
	defer cancel()
	_, err := a.topicManager.Put(ctx, topic)
	if err != nil {
		return fmt.Errorf("%s could not put topic %s, %s", errorMessagePrefix, topic, err)
	}
	return nil
}

func (a *azureServiceBus) getSubscriptionEntity(mgr *azservicebus.SubscriptionManager, topic, subscription string) (*azservicebus.SubscriptionEntity, error) {
	ctx, cancel := context.WithTimeout(context.Background(), time.Second*time.Duration(a.metadata.TimeoutInSec))
	defer cancel()
	entity, err := mgr.Get(ctx, subscription)
	if err != nil && !azservicebus.IsErrNotFound(err) {
		return nil, fmt.Errorf("%s could not get subscription %s, %s", errorMessagePrefix, subscription, err)
	}
	return entity, nil
}

func (a *azureServiceBus) createSubscriptionEntity(mgr *azservicebus.SubscriptionManager, topic, subscription string) error {
	ctx, cancel := context.WithTimeout(context.Background(), time.Second*time.Duration(a.metadata.TimeoutInSec))
	defer cancel()

	opts, err := a.createSubscriptionManagementOptions()
	if err != nil {
		return err
	}

	_, err = mgr.Put(ctx, subscription, opts...)
	if err != nil {
		return fmt.Errorf("%s could not put subscription %s, %s", errorMessagePrefix, subscription, err)
	}
	return nil
}

func (a *azureServiceBus) createSubscriptionManagementOptions() ([]azservicebus.SubscriptionManagementOption, error) {
	var opts []azservicebus.SubscriptionManagementOption
	if a.metadata.MaxDeliveryCount != nil {
		opts = append(opts, subscriptionManagementOptionsWithMaxDeliveryCount(a.metadata.MaxDeliveryCount))
	}
	if a.metadata.LockDurationInSec != nil {
		opts = append(opts, subscriptionManagementOptionsWithLockDuration(a.metadata.LockDurationInSec))
	}
	if a.metadata.DefaultMessageTimeToLiveInSec != nil {
		opts = append(opts, subscriptionManagementOptionsWithDefaultMessageTimeToLive(a.metadata.DefaultMessageTimeToLiveInSec))
	}
	if a.metadata.AutoDeleteOnIdleInSec != nil {
		opts = append(opts, subscriptionManagementOptionsWithAutoDeleteOnIdle(a.metadata.AutoDeleteOnIdleInSec))
	}
	return opts, nil
}

func subscriptionManagementOptionsWithMaxDeliveryCount(maxDeliveryCount *int) azservicebus.SubscriptionManagementOption {
	return func(d *azservicebus.SubscriptionDescription) error {
		mdc := int32(*maxDeliveryCount)
		d.MaxDeliveryCount = &mdc
		return nil
	}
}

func subscriptionManagementOptionsWithAutoDeleteOnIdle(durationInSec *int) azservicebus.SubscriptionManagementOption {
	return func(d *azservicebus.SubscriptionDescription) error {
		duration := fmt.Sprintf("PT%dS", *durationInSec)
		d.AutoDeleteOnIdle = &duration
		return nil
	}
}

func subscriptionManagementOptionsWithDefaultMessageTimeToLive(durationInSec *int) azservicebus.SubscriptionManagementOption {
	return func(d *azservicebus.SubscriptionDescription) error {
		duration := fmt.Sprintf("PT%dS", *durationInSec)
		d.DefaultMessageTimeToLive = &duration
		return nil
	}
}

func subscriptionManagementOptionsWithLockDuration(durationInSec *int) azservicebus.SubscriptionManagementOption {
	return func(d *azservicebus.SubscriptionDescription) error {
		duration := fmt.Sprintf("PT%dS", *durationInSec)
		d.LockDuration = &duration
		return nil
	}
}<|MERGE_RESOLUTION|>--- conflicted
+++ resolved
@@ -229,11 +229,7 @@
 	return nil
 }
 
-<<<<<<< HEAD
 func (a *azureServiceBus) Subscribe(req pubsub.SubscribeRequest, handler pubsub.Handler) error {
-=======
-func (a *azureServiceBus) Subscribe(req pubsub.SubscribeRequest, appHandler func(msg *pubsub.NewMessage) error) error {
->>>>>>> 4b2252b0
 	subID := a.metadata.ConsumerID
 	if !a.metadata.DisableEntityManagement {
 		err := a.ensureSubscription(subID, req.Topic)
@@ -242,51 +238,12 @@
 		}
 	}
 
-<<<<<<< HEAD
-	asbHandler := azservicebus.HandlerFunc(a.getHandlerFunc(req.Topic, handler))
-	go a.handleSubscriptionMessages(req.Topic, sub, asbHandler)
-
-	return nil
-}
-
-func (a *azureServiceBus) getHandlerFunc(topic string, handler pubsub.Handler) func(ctx context.Context, message *azservicebus.Message) error {
-	return func(ctx context.Context, message *azservicebus.Message) error {
-		msg := &pubsub.NewMessage{
-			Data:  message.Data,
-			Topic: topic,
-		}
-
-		a.logger.Debugf("Calling app's handler for message %s", message.ID)
-		err := handler(ctx, msg)
-		if err != nil {
-			a.logger.Debugf("Error in app's handler: %+v", err)
-			return a.abandonMessage(ctx, message)
-		}
-		return a.completeMessage(ctx, message)
-	}
-}
-
-func (a *azureServiceBus) handleSubscriptionMessages(topic string, sub *azservicebus.Subscription, asbHandler azservicebus.HandlerFunc) {
-	// Limiting the number of concurrent handlers will throttle
-	// how many messages are processed concurrently.
-	limitConcurrentHandlers := a.metadata.MaxConcurrentHandlers != nil
-	var handles chan handle
-	if limitConcurrentHandlers {
-		a.logger.Debugf("Limited to %d message handler(s)", *a.metadata.MaxConcurrentHandlers)
-		handles = make(chan handle, *a.metadata.MaxConcurrentHandlers)
-		for i := 0; i < *a.metadata.MaxConcurrentHandlers; i++ {
-			handles <- handle{}
-		}
-		defer close(handles)
-	}
-=======
 	go func() {
 		// Limit the number of attempted reconnects we make
 		reconnAttempts := make(chan struct{}, maxReconnAttempts)
 		for i := 0; i < maxReconnAttempts; i++ {
 			reconnAttempts <- struct{}{}
 		}
->>>>>>> 4b2252b0
 
 		// len(reconnAttempts) should be considered stale but we can afford a little error here
 		readAttemptsStale := func() int { return len(reconnAttempts) }
@@ -297,27 +254,6 @@
 		reconnCtx, reconnCancel := context.WithCancel(context.TODO())
 		defer reconnCancel()
 		go func() {
-<<<<<<< HEAD
-			if limitConcurrentHandlers {
-				a.logger.Debugf("Attempting to take message handle...")
-				<-handles // Take or wait on a free handle before getting a new message
-				a.logger.Debugf("Taken message handle")
-
-				defer func() {
-					a.logger.Debugf("Releasing message handle...")
-					handles <- handle{} // Release a handle
-					a.logger.Debugf("Released message handle")
-				}()
-			}
-
-			ctx, cancel := context.WithTimeout(context.Background(), time.Second*time.Duration(a.metadata.HandlerTimeoutInSec))
-			defer cancel()
-
-			a.logger.Debugf("Handling message %s", msg.ID)
-			err := asbHandler(ctx, msg)
-			if err != nil {
-				a.logger.Errorf("%s error handling message %s from topic '%s', %s", errorMessagePrefix, msg.ID, topic, err)
-=======
 			for {
 				select {
 				case <-reconnCtx.Done():
@@ -330,7 +266,6 @@
 					}
 					a.logger.Debugf("Number of reconnect attempts remaining for topic %s: %d", req.Topic, attempts)
 				}
->>>>>>> 4b2252b0
 			}
 		}()
 
@@ -361,7 +296,7 @@
 			// we exhaust the number of reconnect attempts.
 			ctx, cancel := context.WithCancel(context.Background())
 			innerErr := sub.ReceiveAndBlock(ctx,
-				appHandler,
+				handler,
 				a.metadata.LockRenewalInSec,
 				a.metadata.HandlerTimeoutInSec,
 				a.metadata.TimeoutInSec,
